--- conflicted
+++ resolved
@@ -10,12 +10,9 @@
 import clingo
 from clingo import Symbol
 
-<<<<<<< HEAD
 from ..utils import get_solver_literal_lookup
 from ..utils.types import Assumption, AssumptionSet
 from .explorers import ExplorationStatus, Explorer, ExplorerPowerset
-=======
-from ..utils.types import AssumptionSet
 
 
 @dataclass
@@ -28,9 +25,8 @@
 
     def __hash__(self) -> int:
         return self.literal
->>>>>>> 314a2285
-
-
+
+      
 @dataclass
 class UnsatisfiableSubset:
     """Container class for unsatisfiable subsets"""
@@ -50,14 +46,6 @@
         out += "}"
         return out
 
-<<<<<<< HEAD
-    @staticmethod
-    def _render_assumption_set(assumptions: Set[Assumption]) -> str:  # nocoverage
-        out = "{"
-        out += ",".join([UnsatisfiableSubset._render_assumption(a) for a in assumptions])
-        out += "}"
-        return out
-=======
     def iter_symbols(self) -> Iterator[tuple[clingo.Symbol, bool]]:
         """Iterate over all assumption symbols in the unsatisfiable subset"""
         return ((a.symbol, a.sign) for a in self.assumptions)
@@ -65,7 +53,6 @@
     def iter_literals(self) -> Iterator[tuple[int, bool]]:  # nocoverage
         """Iterate over all assumption literals in the unsatisfiable subset"""
         return ((a.literal, a.sign) for a in self.assumptions)
->>>>>>> 314a2285
 
     def __iter__(self) -> Iterator[Union[tuple[clingo.Symbol, bool], int]]:
         return self.iter_symbols()
@@ -98,14 +85,8 @@
         self.literal_lookup: Dict[int, Symbol] = {}
         self.symbol_lookup: Dict[Symbol, int] = {}
         self.minimal: Optional[UnsatisfiableSubset] = None
-<<<<<<< HEAD
         self._assumptions_minimal: Set[Assumption] = set()
         self.explorer = explorer(assumptions=assumption_set)
-
-    def _is_satisfiable(self, assumptions: Optional[AssumptionSet] = None) -> bool:
-=======
-        self._assumptions_minimal: Set[int] = set()
-        self._assumptions_removed: Set[int] = set()
 
         self._build_lookups()
 
@@ -130,7 +111,6 @@
         return UnsatisfiableSubset(assumptions=wrapper_set, minimal=minimal)
 
     def _is_satisfiable(self, assumptions: Optional[Iterable[int]] = None) -> bool:
->>>>>>> 314a2285
         """
         Internal function that is used to make the single solver calls for finding the minimal unsatisfiable subset.
         """
@@ -177,31 +157,17 @@
         if not assumptions:
             warnings.warn("A minimal unsatisfiable subset cannot be computed on an empty assumption set")
 
-<<<<<<< HEAD
+        a_literals = self._convert_assumptions(assumptions=assumptions)
+
         # Return empty US if the assumptions are satisfiable
         satisfiable = self._is_satisfiable(assumptions=assumptions)
         if satisfiable:
             return UnsatisfiableSubset(set())
 
         # Iterate over the assumptions to find MUS members
-        working_set = set(assumptions)
-        for assumption in assumptions:
+        working_set: Set[int] = set(a_literals)
+        for assumption in a_literals:
             # Remove the current assumption from the working set
-=======
-        a_literals = self._convert_assumptions(assumptions=assumptions)
-
-        # check if the problem with the full assumption set is unsatisfiable in the first place, and if not skip the
-        # rest of the algorithm and return an empty set.
-        satisfiable = self._is_satisfiable(assumptions=a_literals)
-        if satisfiable:
-            return UnsatisfiableSubset(set())
-
-        working_set: Set[int] = set(a_literals)
-        timeout_reached = False
-
-        for assumption in a_literals:
-            # remove the current assumption from the working set
->>>>>>> 314a2285
             working_set.remove(assumption)
 
             # If the working set now becomes satisfiable, add the removed assumption to MUS members
@@ -250,18 +216,6 @@
             if time_remaining is not None and time_remaining <= 0:
                 warnings.warn("Timeout was reached")
                 break
-<<<<<<< HEAD
-=======
-            # skip if empty subset
-            if len(current_subset) == 0:
-                continue
-            # skip if an already found satisfiable subset is superset
-            if any(set(sat).issuperset(current_subset) for sat in found_sat):
-                continue
-            # skip if an already found mus is a subset
-            if any(set(mus).issubset(current_subset) for mus in found_mus):
-                continue  # nocoverage
->>>>>>> 314a2285
 
             mus = self._compute_single_minimal(assumptions=current_subset, timeout=time_remaining)
             mus_assumptions = mus.assumptions
